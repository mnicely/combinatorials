/*
 * Copyright 1993-2019 NVIDIA Corporation.  All rights reserved.
 *
 * NOTICE TO USER:
 *
 * This source code is subject to NVIDIA ownership rights under U.S. and
 * international Copyright laws.  Users and possessors of this source code
 * are hereby granted a nonexclusive, royalty-free license to use this code
 * in individual and commercial software.
 *
 * NVIDIA MAKES NO REPRESENTATION ABOUT THE SUITABILITY OF THIS SOURCE
 * CODE FOR ANY PURPOSE.  IT IS PROVIDED "AS IS" WITHOUT EXPRESS OR
 * IMPLIED WARRANTY OF ANY KIND.  NVIDIA DISCLAIMS ALL WARRANTIES WITH
 * REGARD TO THIS SOURCE CODE, INCLUDING ALL IMPLIED WARRANTIES OF
 * MERCHANTABILITY, NONINFRINGEMENT, AND FITNESS FOR A PARTICULAR PURPOSE.
 * IN NO EVENT SHALL NVIDIA BE LIABLE FOR ANY SPECIAL, INDIRECT, INCIDENTAL,
 * OR CONSEQUENTIAL DAMAGES, OR ANY DAMAGES WHATSOEVER RESULTING FROM LOSS
 * OF USE, DATA OR PROFITS,  WHETHER IN AN ACTION OF CONTRACT, NEGLIGENCE
 * OR OTHER TORTIOUS ACTION,  ARISING OUT OF OR IN CONNECTION WITH THE USE
 * OR PERFORMANCE OF THIS SOURCE CODE.
 *
 * U.S. Government End Users.   This source code is a "commercial item" as
 * that term is defined at  48 C.F.R. 2.101 (OCT 1995), consisting  of
 * "commercial computer  software"  and "commercial computer software
 * documentation" as such terms are  used in 48 C.F.R. 12.212 (SEPT 1995)
 * and is provided to the U.S. Government only as a commercial end item.
 * Consistent with 48 C.F.R.12.212 and 48 C.F.R. 227.7202-1 through
 * 227.7202-4 (JUNE 1995), all U.S. Government End Users acquire the
 * source code with only those rights set forth herein.
 *
 * Any use of this source code in individual and commercial software must
 * include, in the user documentation and internal comments to the code,
 * the above Disclaimer and U.S. Government End Users Notice.
 */

#include <cmath>
#include <cooperative_groups.h>
#include <numeric>
#include <omp.h>
#include <thrust/host_vector.h>
#include <thrust/system/cuda/experimental/pinned_allocator.h>

#include "graph.h"

<<<<<<< HEAD
=======
using uchar = unsigned char;

>>>>>>> 2945827e
// *************** FOR ERROR CHECKING *******************
#ifndef CUDA_RT_CALL
#define CUDA_RT_CALL( call )                                                                                           \
    {                                                                                                                  \
        auto status = static_cast<cudaError_t>( call );                                                                \
        if ( status != cudaSuccess )                                                                                   \
            fprintf( stderr,                                                                                           \
                    "ERROR: CUDA RT call \"%s\" in line %d of file %s failed "                                        \
                    "with "                                                                                           \
                    "%s (%d).\n",                                                                                     \
                    #call,                                                                                            \
                    __LINE__,                                                                                         \
                    __FILE__,                                                                                         \
                    cudaGetErrorString( status ),                                                                     \
                    status );                                                                                         \
    }
#endif  // CUDA_RT_CALL
// *************** FOR ERROR CHECKING *******************

/*
* Factorial required for combinatorial number system
*/
constexpr size_t factorial( const int &n ) {
    return ( n <= 1 ) ? 1 : ( n * factorial( n - 1 ) );
}

/*
* The more we can do at compile time the better
*/
constexpr uint k_tpb { 512 };
constexpr uint k_ept { 1 };
constexpr uint k_numNodes { 10 };
constexpr uint k_numEdges { 9 };
constexpr uint k_numVertices { ( k_numNodes * ( k_numNodes - 1 ) ) >> 1 };
constexpr uint k_treeStart { k_numVertices - 1 };

/*
* Structure hold edge and angle information
*/
typedef struct fEdgeData_t {
    int a {};
    int b {};
} edgeData;

/*
* Structure to hold all combos and scores for testing
*/
typedef struct fgpuData_t {
    uint         offset {};
    uint         treesMaxDevice {};
    uint         treesPerDevice {};
    cudaStream_t streams {};
} gpuData;

/*
* Structure to hold all combos and scores for testing
*/
typedef struct fCombos_t {
    uchar *d_treeCombos {};
    uchar *d_treeScores {};
} comboData;

/*
* Constant memory holds read-only data in cached global memory
*/
__constant__ double c_denominator[k_numEdges];
__constant__ edgeData c_edges[k_numVertices];

/*
* Device memory to hold total trees per device
*/
__device__ unsigned long long int d_totalTreesPerBlock {};

/*
* Calculate binomial coefficients
* Care must be taken to ensure arithmetic doesn't
* exceed what a data type can hold
*/
__host__ __device__ size_t nchoosek( const uint &numerator, const double &denominator, const int &loops ) {

    size_t n { static_cast<size_t>( numerator ) };
    for ( int f = 1; f < loops; f++ )
<<<<<<< HEAD
        n *= static_cast<unsigned long long>( numerator - f );
    return ( static_cast<unsigned int>( static_cast<double>( n ) * denominator ) );  // Precalculate
=======
        n *= ( numerator - f );
    return ( static_cast<size_t>( static_cast<double>( n ) * denominator ) );  // Precalculate
>>>>>>> 2945827e
}

/*
* This function is find a combination based on a given id
* It uses the combinatorial number system and produces
* an answer in lexicographic order
*/
__host__ __device__ void getTree( const uint &maxTrees, const uint &id, uint *combo ) {

    uint n {};
    uint key { maxTrees - id - 1 };
#pragma unroll k_numEdges
    for ( int e = 0; e < k_numEdges; e++ ) {
        uint numerator { k_treeStart };
        while ( true ) {
            // The denominator must start at the end of the array
            n = nchoosek( numerator, c_denominator[e], ( k_numEdges - e ) );
            if ( n <= key ) {
                combo[e] = k_treeStart - numerator;
                key -= n;
                break;
            }
            numerator--;
        }
    }
}

/*
* This function is used by Kruskal's Minimum Spanning Tree algorithm
*/
__device__ uint find( const uint &x, uint *parent ) {

    if ( parent[x] != x )
        parent[x] = find( parent[x], parent );
    return ( parent[x] );
}

/*
* This function is used to generate a sequence on the device
*/
__device__ void gen_seq( uint *parent ) {
#pragma unroll  k_numNodes
    for ( int i = 0; i < k_numNodes; i++ ) {
        parent[i] = i;
    }
}

/*
* CUDA kernel to determine minimum angle diversity score for a given block.
* Since we are using CUB BlockRadixSort and grid-stride looping
* we need to pad the last block in the last grid
*/
__launch_bounds__( k_tpb ) __global__ void tdoa( const uint offset,
                                                const uint treesPerDevice,
                                                const uint maxTrees,
                                                const uint padding,
                                                uchar *__restrict__ d_holdTrees,
                                                uchar *__restrict__ d_holdScore ) {

    const auto block { cooperative_groups::this_thread_block( ) };

    // Specialize BlockRadixSort for a 1D block of k_tpb threads of type int
    typedef cub::BlockReduce<uint, k_tpb> BlockReduce;

    // Allocate shared memory for BlockRadixSort
    __shared__ typename BlockReduce::TempStorage temp_storage;

<<<<<<< HEAD
    unsigned int gid { blockIdx.x * blockDim.x + threadIdx.x };  // Change name
    unsigned int stride { blockDim.x * gridDim.x };
    unsigned int newTid[k_ept] {};
    unsigned int score[k_ept] {};
=======
    uint gid { blockIdx.x * blockDim.x + threadIdx.x };  // Change name
    uint stride { blockDim.x * gridDim.x };
    uint newTid[k_ept] {};
>>>>>>> 2945827e

    for ( uint tid = gid; tid < padding; tid += stride ) {

        uint score[k_ept] {};

        // To increase Instruction Level Parallelism (ILP)
        // Each thread will calculate multiple combination scores
        for ( int s = 0; s < k_ept; s++ ) {
            newTid[s] = offset + tid * k_ept + s;

            // Ensure only valid combinations are checked
            if ( newTid[s] < treesPerDevice ) {

                // Find tree
                uint combo[k_numEdges] {};
                getTree( maxTrees, newTid[s], combo );

                // Determine is chain is valid spanning tree
                // Use Kruskal's algorithm with each edge weight set to 1
                uint parent[k_numNodes] {};
                gen_seq( parent );

                uint cost {};
#pragma unroll k_numEdges
                for ( int e = 0; e < k_numEdges; e++ ) {
                    uint findX = find( c_edges[combo[e]].a, parent );
                    uint findY = find( c_edges[combo[e]].b, parent );
                    if ( findX == findY )
                        continue;
                    cost++;
                    parent[findX] = findY;
                }

                // If the minimum spanning tree has a cost
                // less than the number of edges, than it
                // is not a valid spanning tree
                if ( cost == k_numEdges ) {

                    // Copy to global -> host to check for cycle
#pragma unroll k_numEdges
                    for ( int e = 0; e < k_numEdges; e++ )
                        d_holdTrees[( newTid[s] - offset ) * k_numEdges + e] = combo[e];

                    d_holdScore[newTid[s] - offset] = 1u;

                    score[s] = 1u;
                }
<<<<<<< HEAD
            } else
                score[s] = 0u;  // For thread ids larger than the number of required combinations
=======
            }
>>>>>>> 2945827e
        }

        uint totalTrees { BlockReduce( temp_storage ).Sum( score ) };

        // Once BlockReduce is finished, the sum
        // is now stored in the first address of the score array
        // in the first thread in the block. That value is
        // then stored to global memory to the address pertaining
        // to that blockId
        if ( !block.thread_rank( ) )
            atomicAdd( &d_totalTreesPerBlock, totalTrees );

        // We need to sync the block again because we are using grid-stride looping.
        block.sync( );  // Sync block to reuse tempStorage for BlockReduce
    }
}

int main( int arg, char **argv ) {

    // Determine the number of combinations that will be evaluated
<<<<<<< HEAD
    unsigned int maxTrees { nchoosek( k_numVertices, ( 1 / factorial( k_numEdges ) ), k_numEdges ) };
    if ( maxTrees >= UINT_MAX ) {  // maxTrees can't be larger than 4294967295
        std::printf( "combos = %d; chains = %u\n", k_numVertices, maxTrees );
        throw std::runtime_error( "The number is chains to test is larger than unsigned int can hold.\n" );
=======
    size_t maxTrees { nchoosek( k_numVertices, ( 1.0 / factorial( k_numEdges ) ), k_numEdges ) };
    if ( maxTrees >= UINT_MAX ) {  // maxTrees can't be larger than 4294967295
        std::printf( "combos = %d; chains = %lu\n", k_numVertices, maxTrees );
        throw std::runtime_error( "The number is chains to test is larger than uint can hold.\n" );
>>>>>>> 2945827e
    }
    std::printf( "Number of Vertices = %d\n", k_numVertices );
    std::printf( "Max Trees Possible = %lu\n", maxTrees );

    // Precompute all possible denominators recipicals
    // Multiplication requires less operations than division
    double denominator[k_numEdges] {};
    for ( int i = k_numEdges; i > 0; i-- )
        denominator[k_numEdges - i] = 1.0 / factorial( i );

    // Generate all possible edges of graph in lexicographic order
    edgeData edges[k_numVertices] {};
    int      start { 1 };
    int      idx {};
    for ( int i = 0; i < k_numNodes; i++ ) {
        for ( int j = start; j < k_numNodes; j++ ) {
            edges[idx].a = i;
            edges[idx].b = j;
            idx++;
        }
        start++;
    }

    // Get device attributes
    int numDevices {};
    int numSMs {};
    CUDA_RT_CALL( cudaGetDeviceCount( &numDevices ) );
    CUDA_RT_CALL( cudaDeviceGetAttribute( &numSMs, cudaDevAttrMultiProcessorCount, 0 ) );
    std::printf( "Number of GPUs = %d\n", numDevices );

    // Padding blocks so we can use CUB BlockReduce in CUDA kernel
    uint padding { static_cast<uint>( std::ceil( static_cast<double>( maxTrees ) / k_ept / numDevices / k_tpb ) *
                                    k_tpb ) };

    // Will store final results for each GPU using pinned memory
    // Pinned memory is required for async copies
    thrust::host_vector<uint, thrust::cuda::experimental::pinned_allocator<uint>> h_totalTrees( numDevices, 0 );

    thrust::host_vector<uchar, thrust::cuda::experimental::pinned_allocator<uchar>> h_holdTrees( maxTrees * k_numEdges,
                                                                                                0 );

    thrust::host_vector<uchar, thrust::cuda::experimental::pinned_allocator<uchar>> h_holdScore( maxTrees, 0 );

    gpuData   gpuWork[numDevices] {};
    comboData comboStruct[numDevices] {};

    // Divide up work between all GPUs
    uint chunk { static_cast<uint>( maxTrees / numDevices ) };

    for ( int d = 0; d < numDevices; d++ ) {
        if ( d < ( numDevices - 1 ) ) {
            gpuWork[d].offset         = d * chunk;
            gpuWork[d].treesMaxDevice = ( d + 1 ) * chunk;
            gpuWork[d].treesPerDevice = chunk;
        } else {
            gpuWork[d].offset         = d * chunk;
            gpuWork[d].treesMaxDevice = maxTrees;
            gpuWork[d].treesPerDevice = maxTrees - d * chunk;
        }
    }

    // Launch one CPU thread per GPU
    omp_set_num_threads( numDevices );
#pragma omp parallel
    {
        int ompId { omp_get_thread_num( ) };

        // We must set the device in each thread
        // so the correct CUDA context is visible
        CUDA_RT_CALL( cudaSetDevice( ompId ) );
        CUDA_RT_CALL( cudaStreamCreate( &gpuWork[ompId].streams ) );

        // Allocate memory to store all combos for cyclic testing
        CUDA_RT_CALL( cudaMalloc( reinterpret_cast<void **>( &comboStruct[ompId].d_treeCombos ),
<<<<<<< HEAD
                                  gpuWork[ompId].treesPerDevice * k_numEdges * sizeof( unsigned int ) ) );
        CUDA_RT_CALL( cudaMalloc( reinterpret_cast<void **>( &comboStruct[ompId].d_treeScores ),
                                  gpuWork[ompId].treesPerDevice * sizeof( unsigned int ) ) );

        // Copy denominators to constant memory
        CUDA_RT_CALL( cudaMemcpyToSymbolAsync( c_denominator,
                                               denominator,
                                               k_numEdges * sizeof( double ),
                                               0,
                                               cudaMemcpyHostToDevice,
                                               gpuWork[ompId].streams ) );
=======
                                sizeof( uchar ) * gpuWork[ompId].treesPerDevice * k_numEdges ) );
        CUDA_RT_CALL( cudaMalloc( reinterpret_cast<void **>( &comboStruct[ompId].d_treeScores ),
                                sizeof( uchar ) * gpuWork[ompId].treesPerDevice ) );

        // Copy denominators to constant memory
        CUDA_RT_CALL( cudaMemcpyToSymbolAsync( c_denominator,
                                            denominator,
                                            sizeof( double ) * k_numEdges,
                                            0,
                                            cudaMemcpyHostToDevice,
                                            gpuWork[ompId].streams ) );
>>>>>>> 2945827e

        // Copy angles to constant memory
        CUDA_RT_CALL( cudaMemcpyToSymbolAsync(
            c_edges, edges, sizeof( edgeData ) * k_numVertices, 0, cudaMemcpyHostToDevice, gpuWork[ompId].streams ) );
    }

    // Start timer
    cudaEvent_t startEvent { nullptr };
    cudaEvent_t stopEvent { nullptr };
    float       elapsed_gpu_ms {};

    CUDA_RT_CALL( cudaEventCreate( &startEvent, cudaEventBlockingSync ) );
    CUDA_RT_CALL( cudaEventCreate( &stopEvent, cudaEventBlockingSync ) );

    CUDA_RT_CALL( cudaEventRecord( startEvent ) );

#pragma omp parallel
    {
        int ompId { omp_get_thread_num( ) };
        CUDA_RT_CALL( cudaSetDevice( ompId ) );

        // The number of blocks launched is based on the number of
        // Streaming Multiprocessor available on the GPU
        int threadPerBlock { k_tpb };
        int blocksPerGrid { numSMs * 32 };

        void *args[] { &gpuWork[ompId].offset,           &gpuWork[ompId].treesMaxDevice,  &maxTrees, &padding,
                    &comboStruct[ompId].d_treeCombos, &comboStruct[ompId].d_treeScores };

        CUDA_RT_CALL( cudaLaunchKernel(
            reinterpret_cast<void *>( &tdoa ), blocksPerGrid, threadPerBlock, args, 0, gpuWork[ompId].streams ) );

        // Scores and ids are copied back to the CPU in parallel
<<<<<<< HEAD
        CUDA_RT_CALL( cudaMemcpyAsync( &h_totalTrees[ompId],
                                       gpuWork[ompId].d_totalTreesPerBlock,
                                       sizeof( unsigned int ),
                                       cudaMemcpyDeviceToHost,
                                       gpuWork[ompId].streams ) );

        // Copy back combos to check for cycles
        CUDA_RT_CALL( cudaMemcpyAsync( &h_holdTrees[gpuWork[ompId].offset * k_numEdges],
                                       comboStruct[ompId].d_treeCombos,
                                       gpuWork[ompId].treesPerDevice * k_numEdges * sizeof( unsigned int ),
                                       cudaMemcpyDeviceToHost ) );

        CUDA_RT_CALL( cudaMemcpyAsync( &h_holdScore[gpuWork[ompId].offset],
                                       comboStruct[ompId].d_treeScores,
                                       gpuWork[ompId].treesPerDevice * sizeof( unsigned int ),
                                       cudaMemcpyDeviceToHost ) );
=======
        CUDA_RT_CALL( cudaMemcpyFromSymbolAsync( &h_totalTrees[ompId],
                                                d_totalTreesPerBlock,
                                                sizeof( uint ),
                                                0,
                                                cudaMemcpyDefault,
                                                gpuWork[ompId].streams ) );

        // Copy back combos to check for cycles
        CUDA_RT_CALL( cudaMemcpyAsync( &h_holdTrees[gpuWork[ompId].offset * k_numEdges],
                                    comboStruct[ompId].d_treeCombos,
                                    sizeof( uchar ) * gpuWork[ompId].treesPerDevice * k_numEdges,
                                    cudaMemcpyDeviceToHost,
                                    gpuWork[ompId].streams ) );

        CUDA_RT_CALL( cudaMemcpyAsync( &h_holdScore[gpuWork[ompId].offset],
                                    comboStruct[ompId].d_treeScores,
                                    sizeof( uchar ) * gpuWork[ompId].treesPerDevice,
                                    cudaMemcpyDeviceToHost,
                                    gpuWork[ompId].streams ) );
>>>>>>> 2945827e

        // Sync each stream to ensure data copy is complete
        CUDA_RT_CALL( cudaStreamSynchronize( gpuWork[ompId].streams ) );
    }

    // Stop timer
    CUDA_RT_CALL( cudaEventRecord( stopEvent ) );
    CUDA_RT_CALL( cudaEventSynchronize( stopEvent ) );

    CUDA_RT_CALL( cudaEventElapsedTime( &elapsed_gpu_ms, startEvent, stopEvent ) );
    std::printf( "Runtime = %0.2f ms\n\n", elapsed_gpu_ms );

    size_t numCyclics {};
    size_t tempIdx {};
    std::printf( "Verifying Results\n" );
#pragma omp parallel for num_threads( omp_get_max_threads( ) ) shared( numCyclics ) private( tempIdx )
    for ( size_t i = 0; i < maxTrees; i++ ) {
        if ( h_holdScore[i] ) {
            Graph g( k_numNodes );
            for ( int j = 0; j < k_numEdges; j++ ) {
                tempIdx = i * k_numEdges + j;
                g.addEdge( edges[h_holdTrees[tempIdx]].a, edges[h_holdTrees[tempIdx]].b );
            }
            if ( g.isCyclic( ) )
#pragma omp atomic
                numCyclics++;
        }
    }

    uint h_total { std::accumulate( h_totalTrees.begin( ), h_totalTrees.end( ), 0u ) };

    if ( ( k_numNodes - 1 ) == k_numEdges ) {
        std::printf( "%u trees found\n", h_total );
        uint cayley =
            static_cast<uint>( std::pow( static_cast<double>( k_numNodes ), static_cast<double>( k_numNodes - 2 ) ) );

        if ( h_total == cayley )
            std::printf( "Total trees equals Cayley's formula.\nFound correct number of trees!!\n" );
        else
            std::printf( "Error!!\n" );
    } else
        std::printf( "%u forests found\n", h_total );
    std::printf( "%lu cyclics found!\n", numCyclics );

    // Data clean up
#pragma omp parallel
    {
        int ompId { omp_get_thread_num( ) };
        CUDA_RT_CALL( cudaSetDevice( ompId ) );
        CUDA_RT_CALL( cudaFree( comboStruct[ompId].d_treeCombos ) );
        CUDA_RT_CALL( cudaFree( comboStruct[ompId].d_treeScores ) );
        CUDA_RT_CALL( cudaStreamDestroy( gpuWork[ompId].streams ) );
    }

    return ( EXIT_SUCCESS );
}
 <|MERGE_RESOLUTION|>--- conflicted
+++ resolved
@@ -42,11 +42,8 @@
 
 #include "graph.h"
 
-<<<<<<< HEAD
-=======
 using uchar = unsigned char;
 
->>>>>>> 2945827e
 // *************** FOR ERROR CHECKING *******************
 #ifndef CUDA_RT_CALL
 #define CUDA_RT_CALL( call )                                                                                           \
@@ -129,13 +126,8 @@
 
     size_t n { static_cast<size_t>( numerator ) };
     for ( int f = 1; f < loops; f++ )
-<<<<<<< HEAD
-        n *= static_cast<unsigned long long>( numerator - f );
-    return ( static_cast<unsigned int>( static_cast<double>( n ) * denominator ) );  // Precalculate
-=======
         n *= ( numerator - f );
     return ( static_cast<size_t>( static_cast<double>( n ) * denominator ) );  // Precalculate
->>>>>>> 2945827e
 }
 
 /*
@@ -203,16 +195,9 @@
     // Allocate shared memory for BlockRadixSort
     __shared__ typename BlockReduce::TempStorage temp_storage;
 
-<<<<<<< HEAD
-    unsigned int gid { blockIdx.x * blockDim.x + threadIdx.x };  // Change name
-    unsigned int stride { blockDim.x * gridDim.x };
-    unsigned int newTid[k_ept] {};
-    unsigned int score[k_ept] {};
-=======
     uint gid { blockIdx.x * blockDim.x + threadIdx.x };  // Change name
     uint stride { blockDim.x * gridDim.x };
     uint newTid[k_ept] {};
->>>>>>> 2945827e
 
     for ( uint tid = gid; tid < padding; tid += stride ) {
 
@@ -260,12 +245,7 @@
 
                     score[s] = 1u;
                 }
-<<<<<<< HEAD
-            } else
-                score[s] = 0u;  // For thread ids larger than the number of required combinations
-=======
             }
->>>>>>> 2945827e
         }
 
         uint totalTrees { BlockReduce( temp_storage ).Sum( score ) };
@@ -286,17 +266,10 @@
 int main( int arg, char **argv ) {
 
     // Determine the number of combinations that will be evaluated
-<<<<<<< HEAD
-    unsigned int maxTrees { nchoosek( k_numVertices, ( 1 / factorial( k_numEdges ) ), k_numEdges ) };
-    if ( maxTrees >= UINT_MAX ) {  // maxTrees can't be larger than 4294967295
-        std::printf( "combos = %d; chains = %u\n", k_numVertices, maxTrees );
-        throw std::runtime_error( "The number is chains to test is larger than unsigned int can hold.\n" );
-=======
     size_t maxTrees { nchoosek( k_numVertices, ( 1.0 / factorial( k_numEdges ) ), k_numEdges ) };
     if ( maxTrees >= UINT_MAX ) {  // maxTrees can't be larger than 4294967295
         std::printf( "combos = %d; chains = %lu\n", k_numVertices, maxTrees );
         throw std::runtime_error( "The number is chains to test is larger than uint can hold.\n" );
->>>>>>> 2945827e
     }
     std::printf( "Number of Vertices = %d\n", k_numVertices );
     std::printf( "Max Trees Possible = %lu\n", maxTrees );
@@ -371,19 +344,6 @@
 
         // Allocate memory to store all combos for cyclic testing
         CUDA_RT_CALL( cudaMalloc( reinterpret_cast<void **>( &comboStruct[ompId].d_treeCombos ),
-<<<<<<< HEAD
-                                  gpuWork[ompId].treesPerDevice * k_numEdges * sizeof( unsigned int ) ) );
-        CUDA_RT_CALL( cudaMalloc( reinterpret_cast<void **>( &comboStruct[ompId].d_treeScores ),
-                                  gpuWork[ompId].treesPerDevice * sizeof( unsigned int ) ) );
-
-        // Copy denominators to constant memory
-        CUDA_RT_CALL( cudaMemcpyToSymbolAsync( c_denominator,
-                                               denominator,
-                                               k_numEdges * sizeof( double ),
-                                               0,
-                                               cudaMemcpyHostToDevice,
-                                               gpuWork[ompId].streams ) );
-=======
                                 sizeof( uchar ) * gpuWork[ompId].treesPerDevice * k_numEdges ) );
         CUDA_RT_CALL( cudaMalloc( reinterpret_cast<void **>( &comboStruct[ompId].d_treeScores ),
                                 sizeof( uchar ) * gpuWork[ompId].treesPerDevice ) );
@@ -395,7 +355,6 @@
                                             0,
                                             cudaMemcpyHostToDevice,
                                             gpuWork[ompId].streams ) );
->>>>>>> 2945827e
 
         // Copy angles to constant memory
         CUDA_RT_CALL( cudaMemcpyToSymbolAsync(
@@ -429,24 +388,6 @@
             reinterpret_cast<void *>( &tdoa ), blocksPerGrid, threadPerBlock, args, 0, gpuWork[ompId].streams ) );
 
         // Scores and ids are copied back to the CPU in parallel
-<<<<<<< HEAD
-        CUDA_RT_CALL( cudaMemcpyAsync( &h_totalTrees[ompId],
-                                       gpuWork[ompId].d_totalTreesPerBlock,
-                                       sizeof( unsigned int ),
-                                       cudaMemcpyDeviceToHost,
-                                       gpuWork[ompId].streams ) );
-
-        // Copy back combos to check for cycles
-        CUDA_RT_CALL( cudaMemcpyAsync( &h_holdTrees[gpuWork[ompId].offset * k_numEdges],
-                                       comboStruct[ompId].d_treeCombos,
-                                       gpuWork[ompId].treesPerDevice * k_numEdges * sizeof( unsigned int ),
-                                       cudaMemcpyDeviceToHost ) );
-
-        CUDA_RT_CALL( cudaMemcpyAsync( &h_holdScore[gpuWork[ompId].offset],
-                                       comboStruct[ompId].d_treeScores,
-                                       gpuWork[ompId].treesPerDevice * sizeof( unsigned int ),
-                                       cudaMemcpyDeviceToHost ) );
-=======
         CUDA_RT_CALL( cudaMemcpyFromSymbolAsync( &h_totalTrees[ompId],
                                                 d_totalTreesPerBlock,
                                                 sizeof( uint ),
@@ -466,7 +407,6 @@
                                     sizeof( uchar ) * gpuWork[ompId].treesPerDevice,
                                     cudaMemcpyDeviceToHost,
                                     gpuWork[ompId].streams ) );
->>>>>>> 2945827e
 
         // Sync each stream to ensure data copy is complete
         CUDA_RT_CALL( cudaStreamSynchronize( gpuWork[ompId].streams ) );
@@ -482,7 +422,7 @@
     size_t numCyclics {};
     size_t tempIdx {};
     std::printf( "Verifying Results\n" );
-#pragma omp parallel for num_threads( omp_get_max_threads( ) ) shared( numCyclics ) private( tempIdx )
+#pragma omp parallel for num_threads( 16 ) shared( numCyclics ) private( tempIdx )
     for ( size_t i = 0; i < maxTrees; i++ ) {
         if ( h_holdScore[i] ) {
             Graph g( k_numNodes );
